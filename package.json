{
    "name": "@mozilla/web-science",
    "version": "0.2.0",
    "scripts": {
        "build": "rollup -c rollup.config.intermediate.js && rollup -c rollup.config.final.js",
        "lint": "eslint ."
    },
    "dependencies": {
<<<<<<< HEAD
        "@mozilla/readability": "^0.4.1",
        "tldts": "^5.7.25",
=======
>>>>>>> 939d7bbe
        "uuid": "^8.3.2"
    },
    "devDependencies": {
        "@mozilla/readability": "^0.4.1",
        "@rollup/plugin-commonjs": "17.1.0",
        "@rollup/plugin-node-resolve": "^11.2.0",
        "@rollup/plugin-url": "^6.0.0",
        "eslint": "^7.22.0",
        "eslint-plugin-import": "^2.22.1",
        "eslint-plugin-mocha": "^8.1.0",
        "eslint-plugin-node": "^11.1.0",
        "globby": "^11.0.0",
        "npm-run-all": "^4.1.5",
        "rollup": "^2.41.4",
        "rollup-plugin-copy": "^3.4.0"
    },
    "engines": {
        "node": ">=14.0.0"
    },
    "browser": "./dist/webScience.js",
    "description": "WebScience is a library for building browser-based research studies.",
    "repository": {
        "type": "git",
        "url": "git+https://github.com/mozilla-rally/web-science"
    },
    "keywords": [],
    "author": "Princeton University Researchers and Mozilla",
    "license": "Apache-2.0",
    "private": false,
    "bugs": {
        "url": "https://github.com/mozilla-rally/web-science/issues"
    },
    "homepage": "https://github.com/mozilla-rally/web-science#readme"
}<|MERGE_RESOLUTION|>--- conflicted
+++ resolved
@@ -6,11 +6,7 @@
         "lint": "eslint ."
     },
     "dependencies": {
-<<<<<<< HEAD
-        "@mozilla/readability": "^0.4.1",
         "tldts": "^5.7.25",
-=======
->>>>>>> 939d7bbe
         "uuid": "^8.3.2"
     },
     "devDependencies": {
