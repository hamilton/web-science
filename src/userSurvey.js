/**
 * A module to facilitate surveys of study participants.
 * 
 * # User Experience
 *   * If the user has not been previously prompted for the survey,
 *     the survey will open in a new tab.
 *   * The study's browser action popup will contain either a page
 *     prompting the user complete the survey (with options to open
 *     the survey or decline the survey), or a neutral page (if the
 *     user has already completed or declined the survey).
 *   * If the user has been previously prompted for the survey, and
 *     has not completed or declined the survey, the user will be
 *     reminded to complete the survey with a browser notification
 *     at a set interval.
 * 
 * # Limitations
 * Note that this module is currently very limited: it only supports
 * one survey per study, with few options and a constrained design.
 * We have not yet decided whether to build out this module or implement
 * survey functionality in the Rally core add-on.
 * 
 * # Content Security Policy Requirements
 * This module depends on inline scripts in browser action popups, which
 * require special Content Security Policy permissions in the extension
 * manifest (the `"content_security_policy"` key). Those permissions
 * are currently the following additional `script-src` values.
 *   * `'sha256-7MkXA5Z7wxRyznhUZN3nVVs9GEQpvRXdYihZZqR2y6w='`
 *   * `'sha256-l+kgCjP15GJlVSDL9qMNffrHu8mxJcag42o2TYofOUM='`
 * @module webScience.userSurvey
 */
import * as id from "./id.js";
import * as storage from "./storage.js";
import * as messaging from "./messaging.js";
import * as inline from "./inline.js";
import popupPromptPage from "./html/userSurvey.popupPrompt.html";
import popupNoPromptPage from "./html/userSurvey.popupNoPrompt.html";

/**
 * @type {storage.KeyValueStorage}
 * A persistent storage space for data about surveys.
 */
let storageSpace = null;

/**
 * @type {boolean}
 * Whether a survey has already been created. This module
 * currently only supports one survey per study.
 */
let createdSurvey = false;

// Module-wide variables for a survey, set in createSurvey
let lastSurveyRequest = 0;
let reminderIconUrl = "";
let reminderInterval = 0;
let reminderMessage = "";
let reminderTitle = "";
let surveyUrl = "";

const millisecondsPerSecond = 1000;

/**
 * Opens the survey URL in a new browser tab, appending parameters
 * for the participant's survey ID (surveyID) and timezone offset
 * (timezone).
 */
async function openSurveyInNewTab() {
    const surveyId = await getSurveyId();
    const surveyUrlObj = new URL(surveyUrl);
    surveyUrlObj.searchParams.append("surveyId", surveyId);
    surveyUrlObj.searchParams.append("timezone", new Date().getTimezoneOffset());
    browser.tabs.create({
        active: true,
        url: surveyUrlObj.href
    });
}

/**
 * Set a timeout to remind the user to complete the study.
 */
function scheduleReminderForUser() {
    setTimeout(remindUser, Math.max((lastSurveyRequest + reminderInterval * millisecondsPerSecond) - Date.now(), 0));
}

/**
 * Remind the user to complete the study, by prompting with a notification.
 */
async function remindUser() {
    const surveyCompleted = await storageSpace.get("surveyCompleted");
    const surveyCancelled = await storageSpace.get("surveyCancelled");
    if (surveyCompleted || surveyCancelled) {
        return;
    }
    lastSurveyRequest = Date.now();
    await storageSpace.set("lastSurveyRequest", lastSurveyRequest);
    browser.notifications.create({
        type: "image",
        message: reminderMessage,
        title: reminderTitle,
        iconUrl: reminderIconUrl
    });
    scheduleReminderForUser();
}

/**
 * Set the browser action popup to the survey's no prompt page.
 */
function setPopupToNoPromptPage() {
    browser.browserAction.setPopup({
        popup: inline.dataUrlToBlobUrl(popupNoPromptPage)
    });
}

/**
 * Prompt the user to respond to a survey.
 * @param {Object} options - The options for the survey.
 * @param {string} options.popupNoPromptMessage - A message to present to the
 * user when there is no survey to prompt.
 * @param {string} options.popupPromptMessage - A message to present to the user
 * when there is a survey to prompt.
 * @param {string} options.reminderIcon - A path to an icon file, relative
 * to the study extension's root, to use for for reminding the user with a
 * notification to complete the survey.
 * @param {number} options.reminderInterval - How often, in seconds, to wait before
 * reminding the user with a notification to participate in the survey.
 * @param {string} options.reminderMessage - The message to use for reminding the
 * user with a notification to complete the survey.
 * @param {string} options.reminderTitle - The title to use for reminding the
 * user with a notification to complete the survey.
 * @param {string} options.surveyCompletionUrl - A URL that, when loaded,
 * indicates the user has completed the survey.
 * @param {string} options.surveyUrl - The URL for the survey on an external
 * platform (e.g., SurveyMonkey, Typeform, Qualtrics, etc.).
 */
export async function setSurvey(options) {
    if(createdSurvey) {
        throw new Error("userSurvey only supports one survey at present.");
    }
    createdSurvey = true;

    const currentTime = Date.now();
    surveyUrl = options.surveyUrl;
    reminderIconUrl = browser.runtime.getURL(options.reminderIcon);
    reminderInterval = options.reminderInterval;
    reminderTitle = options.reminderTitle;
    reminderMessage = options.reminderMessage;
    browser.storage.local.set({
        "webScience.userSurvey.popupPromptMessage": options.popupPromptMessage
    });
    browser.storage.local.set({
        "webScience.userSurvey.popupNoPromptMessage": options.popupNoPromptMessage
    });

<<<<<<< HEAD
    storageSpace = new storage.KeyValueStorage("webScience.userSurvey");

    // Check when we last asked the user to complete the survey. If the value
    // is null, we've never asked, which means the extension just got installed.
    // Open a tab with the survey, and save this time as the most recent
    // request for participation.
=======
    storageSpace = storage.createKeyValueStorage("webScience.userSurvey");
    /* Check when we last asked the user to do the survey. If it's null,
     * we've never asked, which means the extension just got installed.
     * Open a tab with the survey, and save this time as the most recent
     * request for participation.
     */
    let lastSurveyRequest = await storageSpace.get("lastSurveyRequest");
>>>>>>> d1b819cc
    const surveyCompleted = await storageSpace.get("surveyCompleted");
    const surveyCancelled = await storageSpace.get("surveyCancelled");
    lastSurveyRequest = await storageSpace.get("lastSurveyRequest");

    // Configure the browser action popup page
    if (surveyCompleted || surveyCancelled) {
        setPopupToNoPromptPage();
        return;
    }
    else {
        browser.browserAction.setPopup({
            popup: inline.dataUrlToBlobUrl(popupPromptPage)
        });
    }

    // If this is the first survey request, open the survey in a new tab
    if (lastSurveyRequest === null) {
        lastSurveyRequest = currentTime;
        await storageSpace.set("lastSurveyRequest", lastSurveyRequest);
        await storageSpace.set("surveyCompleted", false);
        await storageSpace.set("surveyCancelled", false);
        await storageSpace.set("surveyId", id.generateId());
        openSurveyInNewTab();
    }

    // Schedule a reminder for the user
    scheduleReminderForUser();

    // Set a listener for the survey completion URL
    browser.webRequest.onBeforeRequest.addListener(
        () => {
            storageSpace.set("surveyCompleted", true);
            setPopupToNoPromptPage();
        },
        { urls: [ (new URL(options.surveyCompletionUrl)).href + "*" ] }
    );

    // Set listeners for cancel and open survey button clicks in the survey request
    messaging.registerListener("webScience.userSurvey.cancelSurvey", () => {
        storageSpace.set("surveyCancelled", true);
        setPopupToNoPromptPage();
    });
    messaging.registerListener("webScience.userSurvey.openSurvey", openSurveyInNewTab);
}

/**
 * Each study participant has a persistent survey ID, generated with
 * the id module. The ID is automatically added as a parameter to
 * the survey URL, enabling researchers to import survey data from an
 * external platform and sync it with Rally data.
 * @returns {string} - The participant's survey ID.
 */
export async function getSurveyId() {
    return await storageSpace.get("surveyId");
}<|MERGE_RESOLUTION|>--- conflicted
+++ resolved
@@ -150,14 +150,6 @@
         "webScience.userSurvey.popupNoPromptMessage": options.popupNoPromptMessage
     });
 
-<<<<<<< HEAD
-    storageSpace = new storage.KeyValueStorage("webScience.userSurvey");
-
-    // Check when we last asked the user to complete the survey. If the value
-    // is null, we've never asked, which means the extension just got installed.
-    // Open a tab with the survey, and save this time as the most recent
-    // request for participation.
-=======
     storageSpace = storage.createKeyValueStorage("webScience.userSurvey");
     /* Check when we last asked the user to do the survey. If it's null,
      * we've never asked, which means the extension just got installed.
@@ -165,7 +157,6 @@
      * request for participation.
      */
     let lastSurveyRequest = await storageSpace.get("lastSurveyRequest");
->>>>>>> d1b819cc
     const surveyCompleted = await storageSpace.get("surveyCompleted");
     const surveyCancelled = await storageSpace.get("surveyCancelled");
     lastSurveyRequest = await storageSpace.get("lastSurveyRequest");
