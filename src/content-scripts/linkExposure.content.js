--- conflicted
+++ resolved
@@ -4,12 +4,9 @@
  */
 
 import { urlToPS1 } from "../linkResolution.js";
-<<<<<<< HEAD
 import * as timing from "../timing.js";
-=======
 import { urlShortenerWithContentMatchPatterns } from "../data/urlShortenersWithContent.js";
 import { createMatchPatternSet } from "../matching.js";
->>>>>>> d37fcad5
 
 // async IIFE wrapper to enable await syntax and early returns
 (async function () {
