--- conflicted
+++ resolved
@@ -1,6 +1,6 @@
 /**
  * This module enabled measurement of the user's exposure to links.
- * 
+ *
  * @module webScience.linkExposure
  */
 
@@ -114,20 +114,8 @@
  * @param {LinkExposureOptions} options - A set of options for the measurement.
  * @private
  */
-<<<<<<< HEAD
 async function addListener(listener, { linkMatchPatterns, pageMatchPatterns, privateWindows = false }) {
     // Initialization
-=======
-async function startMeasurement({
-    linkMatchPatterns = [],
-    pageMatchPatterns = [],
-    privateWindows = false
-}) {
-    if(initialized)
-        return;
-    debugLog("Starting link exposure measurement");
-
->>>>>>> fc1e8abb
     await pageManager.initialize();
     if(!addedMessageListener) {
         messaging.onMessage.addListener(messageListener, {
@@ -155,67 +143,12 @@
         runAt: "document_idle"
     });
 
-<<<<<<< HEAD
     // Store the listener information in a record
     linkExposureDataListeners.set(listener, {
         linkMatchPatternSet,
         pageMatchPatternSet,
         privateWindows,
         contentScript
-=======
-    // Listen for linkExposure messages from content script
-    messaging.onMessage.addListener((exposureData) => {
-        // If the message is from a private window and the module isn't configured to measure
-        // private windows, ignore the message
-        if(exposureData.privateWindow && !privateWindows)
-            return;
-
-        if(exposureData.nonmatchingLinkExposures > 0)
-            onUntracked.notifyListeners([ {
-                count: exposureData.nonmatchingLinkExposures,
-                timeStamp: exposureData.pageVisitStartTime
-            } ]);
-
-        exposureData.linkExposures.forEach(async (linkExposure) => {
-            linkExposure.pageId = exposureData.pageId;
-            linkExposure.pageUrl = exposureData.pageUrl;
-            linkExposure.pageReferrer = exposureData.pageReferrer;
-            linkExposure.pageVisitStartTime = exposureData.pageVisitStartTime;
-            linkExposure.privateWindow = exposureData.privateWindow;
-            linkExposure.resolutionSucceded = true;
-            // resolvedUrl is valid only for shortened URLs
-            linkExposure.resolvedUrl = undefined;
-            if (linkExposure.isShortenedUrl) {
-                const promise = linkResolution.resolveUrl(linkExposure.originalUrl);
-                promise.then(async function (result) {
-                    if (linkMatcher.matches(result)) {
-                        linkExposure.resolvedUrl = result;
-                    }
-                }, function (error) {
-                    linkExposure.error = error.message;
-                    linkExposure.resolutionSucceded = false;
-                }).finally(async function () {
-                    if (!linkExposure.resolutionSucceded || linkExposure.resolvedUrl !== undefined)
-                        await createLinkExposureRecord(linkExposure, nextLinkExposureIdCounter);
-                });
-            }
-            else {
-                await createLinkExposureRecord(linkExposure, nextLinkExposureIdCounter);
-            }
-        });
-
-    }, {
-        type: "webScience.linkExposure.exposureData",
-        schema: {
-            pageId: "string",
-            pageUrl: "string",
-            pageReferrer: "string",
-            pageVisitStartTime: "number",
-            privateWindow: "boolean",
-            nonmatchingLinkExposures: "number",
-            linkExposures: "object"
-        }
->>>>>>> fc1e8abb
     });
 }
 
