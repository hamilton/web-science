--- conflicted
+++ resolved
@@ -4,19 +4,9 @@
  * @module WebScience.Utilities.SocialMediaActivity
  */
 
-<<<<<<< HEAD
-//import * as WebScience from "../WebScience.js"
 import * as Messaging from "../Utilities/Messaging.js"
 
 var privateWindows = false;
-=======
-import * as Debugging from "./Debugging.js"
-import * as Messaging from "./Messaging.js"
-
-const debugLog = Debugging.getDebuggingLog("SocialMediaSharing");
-
-var privateWindows = false; // TODO make this configurable
->>>>>>> e49a0063
 
 var tweetContentSetUp = false;
 var twitter_x_csrf_token = "";
@@ -525,7 +515,7 @@
     await browser.contentScripts.register({
         matches: ["https://www.facebook.com/*", "https://www.facebook.com/"],
         js: [
-            //{ file: "/WebScience/Measurements/content-scripts/utils.js" },
+            //{ file: "/WebScience/Studies/content-scripts/utils.js" },
             { file: "/WebScience/Measurements/content-scripts/facebook.js" }
         ],
         //runAt: "document_idle"
